/*******************************************************************************
 * Copyright (c) 2019 IBM Corporation and others.
 * All rights reserved. This program and the accompanying materials
 * are made available under the terms of the Eclipse Public License v2.0
 * which accompanies this distribution, and is available at
 * http://www.eclipse.org/legal/epl-v20.html
 *
 * Contributors:
 *     IBM Corporation - initial API and implementation
 *******************************************************************************/

import * as vscode from "vscode";
import * as path from "path";
import * as child_process from "child_process";
import * as fs from "fs";
import * as os from "os";
import * as readline from "readline";
import { Readable } from "stream";
import { promisify } from "util";

import MCUtil from "../../MCUtil";
import Log from "../../Logger";
import Commands from "../../constants/Commands";
import Translator from "../../constants/strings/translator";
import StringNamespaces from "../../constants/strings/StringNamespaces";
import Constants from "../../constants/Constants";
import { INSTALLER_COMMANDS, InstallerCommands, getUserActionName, doesUseTag } from "./InstallerCommands";
import CodewindManager from "./CodewindManager";
import { CodewindStates } from "./CodewindStates";

const STRING_NS = StringNamespaces.STARTUP;

const BIN_DIR = "bin";
const INSTALLER_DIR = "installer";
const INSTALLER_EXECUTABLE = "codewind-installer";
const INSTALLER_EXECUTABLE_WIN = "codewind-installer.exe";

const TAG_OPTION = "-t";
const JSON_OPTION = "-j";

// Codewind tag to install if no env vars set
const DEFAULT_CW_TAG = "0.2";
const TAG_LATEST = "latest";

interface InstallerStatus {
    status: "uninstalled" | "stopped" | "started";
    url?: string;   // only set when started
}

namespace InstallerWrapper {
    // check error against this to see if it's a real error or just a user cancellation
    export const INSTALLCMD_CANCELLED = "Cancelled";

<<<<<<< HEAD
    enum InstallerStates {
        NOT_INSTALLED = 200,
        STOPPED = 201,
        STARTED = 202,
    }

=======
>>>>>>> 6096a178
    /**
     * `installer status` command.
     * This is a separate function because it exits quickly so the progress is not useful, and we have to parse its structured output.
     */
    async function getInstallerStatus(): Promise<InstallerStatus> {
        const executablePath = await initialize();

<<<<<<< HEAD
        return new Promise<InstallerStates>((resolve, reject) => {
            // So that we can asynchronously capture the stdout, stderr, and exit code, we do our handling in the 'exit' event handler.
            // But that does not receive the output, so we await on this promise in the case of an error so we can view the stdout and stderr.
            let outputPromiseResolve: (output: { stdout: string, stderr: string }) => void;
            const outputPromise: Promise<{ stdout: string, stderr: string }> = new Promise((resolve_) => outputPromiseResolve = resolve_);

            const child = child_process.execFile(executablePath, [ "status" ], {
                timeout: 10000,
            }, async (_err, stdout, stderr) => {
                // err (non-zero exit) is expected
                outputPromiseResolve({ stdout, stderr });
            });

            // https://github.com/eclipse/codewind-installer/blob/master/actions/status.go
            child.on("exit", async (code, _signal) => {
                if (code === InstallerStates.NOT_INSTALLED) {
                    return resolve(InstallerStates.NOT_INSTALLED);
                }
                else if (code === InstallerStates.STOPPED) {
                    return resolve(InstallerStates.STOPPED);
                }
                else if (code === InstallerStates.STARTED) {
                    return resolve(InstallerStates.STARTED);
                }
                // else, unexpected status code, something went wrong
                // Wait for output
                const output = await outputPromise;
                Log.e("Error running status command, stdout:", output.stdout);
                Log.e("Error running status command, stderr:", output.stderr);
                if (output.stderr) {
                    return reject(output.stderr);
                }
                else {
                    return reject(`Unexpected exit code ${code} from status check`);
                }
=======
        const status = await new Promise<InstallerStatus>((resolve, reject) => {
            const child = child_process.execFile(executablePath, [ "status", JSON_OPTION ], {
                timeout: 10000,
            }, (err, stdout_, stderr_) => {
                const stdout = stdout_.toString();
                const stderr = stderr_.toString();

                if (err) {
                    Log.e("Error checking status, stdout:", stderr);
                    Log.e("Error checking status, stderr:", stdout);
                    if (stderr) {
                        return reject(stderr);
                    }
                    else {
                        return reject(stdout);
                    }
                }

                const statusObj = JSON.parse(stdout);
                Log.d("Installer status", statusObj);
                return resolve(statusObj);
>>>>>>> 6096a178
            });

            child.on("error", (err) => {
                return reject(err);
            });
        })
        .catch((err) => { throw err; });
        return status;
    }

    export async function isInstallRequired(): Promise<boolean> {
        return (await getInstallerStatus()).status === "uninstalled";
    }

    export async function getCodewindUrl(): Promise<vscode.Uri | undefined> {
        const url = (await getInstallerStatus()).url;
        if (!url) {
            return undefined;
        }
        return vscode.Uri.parse(url);
    }

    /**
     * Returns the location of the executable as within the extension. It cannot be run from this location - see prepare()
     */
    function getInternalExecutable(): string {
        const platform = MCUtil.getOS();
        const executable = platform === "windows" ? INSTALLER_EXECUTABLE_WIN : INSTALLER_EXECUTABLE;
        return path.join(global.__extRoot, BIN_DIR, INSTALLER_DIR, platform, executable);
    }

    // abs path to copied-out executable. Set and returned by initialize()
    let _executablePath: string;

    /**
     * Copies the installer to somewhere writeable, and sets executableDir and exectablePath.
     * If these are already set, do nothing.
     */
    async function initialize(): Promise<string> {
        if (_executablePath) {
            return _executablePath;
        }
        const executableDir = os.tmpdir();
        const executable = getInternalExecutable();
        const executableBasename = path.basename(executable);
        _executablePath = path.join(executableDir, executableBasename);
        Log.d(`Copying ${executable} to ${_executablePath}`);
        fs.copyFileSync(executable, path.join(executableDir, executableBasename));
        Log.i("Installer copy succeeded");
        return _executablePath;
    }

    function isDevEnv(): boolean {
        const env = process.env[Constants.CW_ENV_VAR];
        return env === Constants.CW_ENV_DEV || env === Constants.CW_ENV_TEST;
    }

    function getTag(): string {
        let tag = DEFAULT_CW_TAG;
        const versionVarValue = process.env[Constants.CW_ENV_TAG_VAR];
        if (versionVarValue) {
            tag = versionVarValue;
        }
        else if (isDevEnv()) {
            tag = TAG_LATEST;
        }
        return tag;
    }

    // serves as a lock, only one operation at a time.
    let currentOperation: InstallerCommands | undefined;

    export function isInstallerRunning(): boolean {
        return currentOperation !== undefined;
    }

    export async function installerExec(cmd: InstallerCommands): Promise<void> {
        const beforeCmdState = CodewindManager.instance.state;
        const transitionStates = INSTALLER_COMMANDS[cmd].states;
        if (transitionStates && transitionStates.during) {
            CodewindManager.instance.changeState(transitionStates.during);
        }
        try {
            await installerExecInner(cmd);
        }
        catch (err) {
            if (isCancellation(err)) {
                // restore original state
                CodewindManager.instance.changeState(beforeCmdState);
            }
            else if (transitionStates && transitionStates.onError) {
                CodewindManager.instance.changeState(transitionStates.onError);
            }
            throw err;
        }
        if (transitionStates && transitionStates.after) {
            CodewindManager.instance.changeState(transitionStates.after);
        }
    }

    const ALREADY_RUNNING_WARNING = "Please wait for the current operation to finish.";

    async function installerExecInner(cmd: InstallerCommands): Promise<void> {
        const executablePath = await initialize();
        if (isInstallerRunning()) {
            vscode.window.showWarningMessage(ALREADY_RUNNING_WARNING);
            throw new Error(InstallerWrapper.INSTALLCMD_CANCELLED);
        }
        // const timeout = isInstallCmd ? undefined : 60000;

        const args: string[] = [ cmd ];
        let tag: string | undefined;
        if (doesUseTag(cmd)) {
            tag = getTag();
            args.push(TAG_OPTION, tag);
        }
        const isInstallCmd = cmd === InstallerCommands.INSTALL;
        if (isInstallCmd) {
            // request JSON output
            args.push(JSON_OPTION);
        }
        Log.i(`Running installer command: ${args.join(" ")}`);

        let progressTitle;
        // For STOP the installer output looks better by itself, so we don't display any extra title
        // if (![InstallerCommands.STOP, InstallerCommands.STOP_ALL].includes(cmd)) {
        if (cmd !== InstallerCommands.STOP_ALL) {
            progressTitle = getUserActionName(cmd);
            // if (tag) {
            //     progressTitle += ` - ${tag}`;
            // }
        }

        const executableDir = path.dirname(executablePath);

        await vscode.window.withProgress({
            cancellable: INSTALLER_COMMANDS[cmd].cancellable,
            location: vscode.ProgressLocation.Notification,
            title: progressTitle,
        }, (progress, token) => {
            return new Promise<void>((resolve, reject) => {
                currentOperation = cmd;

                const child = child_process.spawn(executablePath, args, {
                    cwd: executableDir
                });

                updateProgress(isInstallCmd, child.stdout, progress);

                child.on("error", (err) => {
                    return reject(err);
                });

                let outStr = "";
                let errStr = "";
                child.stdout.on("data", (chunk) => { outStr += chunk.toString(); });
                child.stderr.on("data", (chunk) => { errStr += chunk.toString(); });

                token.onCancellationRequested((_e) => {
                    child.kill();
                    return reject(INSTALLCMD_CANCELLED);
                });

                child.on("close", (code: number | null) => {
                    if (code == null) {
                        // this happens in SIGTERM case, not sure what else may cause it
                        Log.d(`Installer command ${cmd} did not exit normally, likely was cancelled`);
                    }
                    else if (code !== 0) {
                        Log.e(`Error running installer command ${cmd}`, errStr);
                        outStr = outStr || "No output";
                        errStr = errStr || "Unknown error " + INSTALLER_COMMANDS[cmd].userActionName;
                        writeOutError(cmd, outStr, errStr);
                        Log.e("Stdout:", outStr);
                        Log.e("Stderr:", errStr);
                        reject(errStr);
                    }
                    else {
                        Log.i(`Successfully ran installer command: ${cmd}`);
                        resolve();
                    }
                });
            })
            .finally(() => currentOperation = undefined);
        });
    }

    export function isCancellation(err: any): boolean {
        return MCUtil.errToString(err) === INSTALLCMD_CANCELLED;
    }

    /**
     * Confirm install with user, then download the CW backend docker images.
     * Does nothing if already installed.
     *
     */
    export async function install(): Promise<void> {
        if (!(await InstallerWrapper.isInstallRequired())) {
            Log.i("Codewind is already installed");
            return;
        }

        if (InstallerWrapper.isInstallerRunning()) {
            vscode.window.showWarningMessage(ALREADY_RUNNING_WARNING);
            throw new Error(InstallerWrapper.INSTALLCMD_CANCELLED);
        }

        Log.i("Codewind is not installed");

        const installAffirmBtn = Translator.t(STRING_NS, "installAffirmBtn");
        const moreInfoBtn = Translator.t(STRING_NS, "moreInfoBtn");

        let response;
        if (process.env[Constants.CW_ENV_VAR] === Constants.CW_ENV_TEST) {
            response = installAffirmBtn;
        }
        else {
            Log.d("Prompting for install confirm");
            response = await vscode.window.showInformationMessage(Translator.t(STRING_NS, "installPrompt"),
                { modal: true }, installAffirmBtn, moreInfoBtn,
            );
        }

        if (response === installAffirmBtn) {
            try {
                await InstallerWrapper.installerExec(InstallerCommands.INSTALL);
                // success
                vscode.window.showInformationMessage(
                    Translator.t(StringNamespaces.STARTUP, "installCompleted"),
                    Translator.t(StringNamespaces.STARTUP, "okBtn")
                );
                Log.i("Codewind installed successfully");
            }
            catch (err) {
                if (isCancellation(err)) {
                    throw err;
                }
                Log.e("Install failed", err);
                CodewindManager.instance.changeState(CodewindStates.ERR_INSTALLING);
                vscode.window.showErrorMessage(MCUtil.errToString(err));
                return onInstallFailOrReject(false);
            }
        }
        else if (response === moreInfoBtn) {
            onMoreInfo();
            // throw new Error(InstallerWrapper.INSTALLCMD_CANCELLED);
            return onInstallFailOrReject(true);
        }
        else {
            Log.i("User rejected installation");
            // they pressed Cancel
            return onInstallFailOrReject(true);
        }
    }

    async function onInstallFailOrReject(rejected: boolean): Promise<void> {
        let msg: string;
        if (rejected) {
            msg = Translator.t(STRING_NS, "installRejected");
        }
        else {
            msg = Translator.t(STRING_NS, "installFailed");
        }
        const moreInfoBtn = Translator.t(STRING_NS, "moreInfoBtn");
        const tryAgainBtn = Translator.t(StringNamespaces.STARTUP, "tryAgainBtn");

        return vscode.window.showWarningMessage(msg, moreInfoBtn, tryAgainBtn, Translator.t(STRING_NS, "okBtn"))
        .then((res): Promise<void> => {
            if (res === tryAgainBtn) {
                return install();
            }
            else if (res === moreInfoBtn) {
                onMoreInfo();
                return onInstallFailOrReject(true);
            }
            return Promise.reject(InstallerWrapper.INSTALLCMD_CANCELLED);
        });
    }

    async function writeOutError(cmd: InstallerCommands, outStr: string, errStr: string): Promise<void> {
        const logDir = path.join(Log.getLogDir, `installer-error-${cmd}-${Date.now()}`);
        await promisify(fs.mkdir)(logDir, { recursive: true });

        const stdoutLog = path.join(logDir, "installer-output.log");
        const stderrLog = path.join(logDir, "installer-error-output.log");
        await promisify(fs.writeFile)(stdoutLog, outStr);
        await promisify(fs.writeFile)(stderrLog, errStr);
        if (cmd === InstallerCommands.INSTALL) {
            // show user the output in this case because they can't recover
            // I do not like having this, but I don't see an easier way to present the user with the reason for failure
            // until the installer 'expects' more errors.
            vscode.commands.executeCommand(Commands.VSC_OPEN, vscode.Uri.file(stdoutLog));
            vscode.commands.executeCommand(Commands.VSC_OPEN, vscode.Uri.file(stderrLog));
        }
        Log.e("Wrote failed command output to " + logDir);
    }

    function onMoreInfo(): void {
        const moreInfoUrl = vscode.Uri.parse(`${Constants.CW_SITE_BASEURL}installlocally.html`);
        vscode.commands.executeCommand(Commands.VSC_OPEN, moreInfoUrl);
    }

    function updateProgress(isInstall: boolean, stdout: Readable, progress: vscode.Progress<{ message?: string, increment?: number }>): void {
        const reader = readline.createInterface(stdout);
        reader.on("line", (line) => {
            if (!line) {
                return;
            }
            if (!isInstall) {
                // simple case for non-install, just update with the output
                progress.report({ message: line });
                return;
            }
            if (line === "Image Tagging Successful") {
                return;
            }

            // With JSON flag, `install` output is JSON we can parse to give good output
            let lineObj: { status: string; id: string; };
            try {
                lineObj = JSON.parse(line);
            }
            catch (err) {
                Log.e(`Error parsing JSON from installer output, line was "${line}"`);
                return;
            }

            // we're interested in lines like:
            // {"status":"Pulling from codewind-pfe-amd64","id":"latest"}
            const pullingFrom = "Pulling from";
            if (line.includes(pullingFrom)) {
                const imageTag = lineObj.id;
                const message = lineObj.status + ":" + imageTag;
                progress.report({ message });
            }
        });
    }
}

export default InstallerWrapper;<|MERGE_RESOLUTION|>--- conflicted
+++ resolved
@@ -51,15 +51,6 @@
     // check error against this to see if it's a real error or just a user cancellation
     export const INSTALLCMD_CANCELLED = "Cancelled";
 
-<<<<<<< HEAD
-    enum InstallerStates {
-        NOT_INSTALLED = 200,
-        STOPPED = 201,
-        STARTED = 202,
-    }
-
-=======
->>>>>>> 6096a178
     /**
      * `installer status` command.
      * This is a separate function because it exits quickly so the progress is not useful, and we have to parse its structured output.
@@ -67,43 +58,6 @@
     async function getInstallerStatus(): Promise<InstallerStatus> {
         const executablePath = await initialize();
 
-<<<<<<< HEAD
-        return new Promise<InstallerStates>((resolve, reject) => {
-            // So that we can asynchronously capture the stdout, stderr, and exit code, we do our handling in the 'exit' event handler.
-            // But that does not receive the output, so we await on this promise in the case of an error so we can view the stdout and stderr.
-            let outputPromiseResolve: (output: { stdout: string, stderr: string }) => void;
-            const outputPromise: Promise<{ stdout: string, stderr: string }> = new Promise((resolve_) => outputPromiseResolve = resolve_);
-
-            const child = child_process.execFile(executablePath, [ "status" ], {
-                timeout: 10000,
-            }, async (_err, stdout, stderr) => {
-                // err (non-zero exit) is expected
-                outputPromiseResolve({ stdout, stderr });
-            });
-
-            // https://github.com/eclipse/codewind-installer/blob/master/actions/status.go
-            child.on("exit", async (code, _signal) => {
-                if (code === InstallerStates.NOT_INSTALLED) {
-                    return resolve(InstallerStates.NOT_INSTALLED);
-                }
-                else if (code === InstallerStates.STOPPED) {
-                    return resolve(InstallerStates.STOPPED);
-                }
-                else if (code === InstallerStates.STARTED) {
-                    return resolve(InstallerStates.STARTED);
-                }
-                // else, unexpected status code, something went wrong
-                // Wait for output
-                const output = await outputPromise;
-                Log.e("Error running status command, stdout:", output.stdout);
-                Log.e("Error running status command, stderr:", output.stderr);
-                if (output.stderr) {
-                    return reject(output.stderr);
-                }
-                else {
-                    return reject(`Unexpected exit code ${code} from status check`);
-                }
-=======
         const status = await new Promise<InstallerStatus>((resolve, reject) => {
             const child = child_process.execFile(executablePath, [ "status", JSON_OPTION ], {
                 timeout: 10000,
@@ -125,7 +79,6 @@
                 const statusObj = JSON.parse(stdout);
                 Log.d("Installer status", statusObj);
                 return resolve(statusObj);
->>>>>>> 6096a178
             });
 
             child.on("error", (err) => {
