--- conflicted
+++ resolved
@@ -43,13 +43,9 @@
 const TAG_LATEST = "latest";
 
 interface InstallerStatus {
-<<<<<<< HEAD
-    status: "uninstalled" | "stopped" | "started";
-=======
     // status: "uninstalled" | "stopped" | "started";
     "installed-versions": string[];
     started: string[];
->>>>>>> 1c5f3bd7
     url?: string;   // only set when started
 }
 
@@ -84,8 +80,6 @@
 
                 const statusObj = JSON.parse(stdout);
                 Log.d("Installer status", statusObj);
-<<<<<<< HEAD
-=======
                 // The installer will leave out these fields if they are empty, but an empty array is easier to deal with.
                 if (statusObj["installed-versions"] == null) {
                     statusObj["installed-versions"] = [];
@@ -93,7 +87,6 @@
                 if (statusObj.started == null) {
                     statusObj.started = [];
                 }
->>>>>>> 1c5f3bd7
                 return resolve(statusObj);
             });
 
@@ -105,13 +98,6 @@
         return status;
     }
 
-<<<<<<< HEAD
-    export async function isInstallRequired(): Promise<boolean> {
-        return (await getInstallerStatus()).status === "uninstalled";
-    }
-
-=======
->>>>>>> 1c5f3bd7
     export async function getCodewindUrl(): Promise<vscode.Uri | undefined> {
         const url = (await getInstallerStatus()).url;
         if (!url) {
@@ -200,14 +186,10 @@
 
     const ALREADY_RUNNING_WARNING = "Please wait for the current operation to finish.";
 
-<<<<<<< HEAD
-    async function installerExecInner(cmd: InstallerCommands): Promise<void> {
-=======
     /**
      * @param tagOverride - If the command should be run against a tag other than the one determined by getTag
      */
     async function installerExecInner(cmd: InstallerCommands, tagOverride?: string): Promise<void> {
->>>>>>> 1c5f3bd7
         const executablePath = await initialize();
         if (isInstallerRunning()) {
             vscode.window.showWarningMessage(ALREADY_RUNNING_WARNING);
@@ -216,14 +198,8 @@
         // const timeout = isInstallCmd ? undefined : 60000;
 
         const args: string[] = [ cmd ];
-<<<<<<< HEAD
-        let tag: string | undefined;
-        if (doesUseTag(cmd)) {
-            tag = getTag();
-=======
         const tag = tagOverride || getTag();
         if (tagOverride || doesUseTag(cmd)) {
->>>>>>> 1c5f3bd7
             args.push(TAG_OPTION, tag);
         }
 
@@ -298,17 +274,6 @@
         return MCUtil.errToString(err) === INSTALLCMD_CANCELLED;
     }
 
-<<<<<<< HEAD
-    /**
-     * Confirm install with user, then download the CW backend docker images.
-     * Does nothing if already installed.
-     *
-     */
-    export async function install(): Promise<void> {
-        if (!(await InstallerWrapper.isInstallRequired())) {
-            Log.i("Codewind is already installed");
-            return;
-=======
     export async function installAndStart(): Promise<void> {
         const status = await getInstallerStatus();
 
@@ -336,7 +301,6 @@
         }
         else {
             Log.i("Codewind is not running");
->>>>>>> 1c5f3bd7
         }
 
         if (!status["installed-versions"].includes(tag)) {
