--- conflicted
+++ resolved
@@ -143,38 +143,16 @@
             return cwUrl;
         }
 
-        let installRequired;
-        try {
-            installRequired = await InstallerWrapper.isInstallRequired();
-        }
-        catch (err) {
-<<<<<<< HEAD
-            CodewindManager.instance.changeState(CodewindStates.ERR_GENERAL);
-            Log.e("Error checking status", err);
-            vscode.window.showErrorMessage("Error checking Codewind status: " + MCUtil.errToString(err));
-            return false;
-=======
+        try {
+            await InstallerWrapper.install();
+        }
+        catch (err) {
             if (InstallerWrapper.isCancellation(err)) {
                 throw err;
             }
             CodewindManager.instance.changeState(CodewindStates.ERR_INSTALLING);
             Log.e("Error installing codewind", err);
             throw new Error("Error installing Codewind: " + MCUtil.errToString(err));
->>>>>>> 6096a178
-        }
-
-        if (installRequired) {
-            try {
-                await InstallerWrapper.install();
-            }
-            catch (err) {
-                if (!InstallerWrapper.isCancellation(err)) {
-                    CodewindManager.instance.changeState(CodewindStates.ERR_INSTALLING);
-                    Log.e("Error installing codewind", err);
-                    vscode.window.showErrorMessage("Error installing Codewind: " + MCUtil.errToString(err));
-                }
-                return false;
-            }
         }
 
         try {
