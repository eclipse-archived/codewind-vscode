/*******************************************************************************
 * Copyright (c) 2019 IBM Corporation and others.
 * All rights reserved. This program and the accompanying materials
 * are made available under the terms of the Eclipse Public License v2.0
 * which accompanies this distribution, and is available at
 * http://www.eclipse.org/legal/epl-v20.html
 *
 * Contributors:
 *     IBM Corporation - initial API and implementation
 *******************************************************************************/

import { CodewindStates } from "./CodewindStates";

const TAG_PLACEHOLDER = `$tag$`;

export enum InstallerCommands {
    INSTALL = "install",
    START = "start",
    // STOP = "stop",
    STOP_ALL = "stop-all",
    REMOVE = "remove",
    // "status" is treated differently, see getInstallerState()
}

// const INSTALLER_COMMANDS: { [key: string]: { action: string, userActionName: string, cancellable: boolean } } = {
export const INSTALLER_COMMANDS: {
    [key in InstallerCommands]: {
        action: string,
        userActionName: string,
        cancellable: boolean,
        usesTag: boolean,
        states?: {
            during?: CodewindStates | undefined,
            after?: CodewindStates | undefined,
            onError?: CodewindStates | undefined,
        }
    }
} = {
    install: {
            action: "install",
            userActionName: `Pulling Codewind ${TAG_PLACEHOLDER} Docker images`,
            cancellable: true,
            usesTag: true,
            states: {
                during: CodewindStates.INSTALLING,
                onError: CodewindStates.ERR_INSTALLING,
            }
        },
    start: {
        action: "start",
        userActionName: `Starting Codewind ${TAG_PLACEHOLDER}`,
        cancellable: true,
        usesTag: true,
        states: {
            during: CodewindStates.STARTING,
            onError: CodewindStates.ERR_STARTING,
            after: CodewindStates.STARTED,
        }
    },
    // stop:
    //     { action: "stop", userActionName: "Stopping Codewind", cancellable: true, usesTag: false },
    "stop-all": {
            action: "stop-all",
            userActionName: "Stopping Codewind",
            cancellable: true,
            usesTag: false,
            states: {
                during: CodewindStates.STOPPING,
                onError: CodewindStates.STARTED,
                after: CodewindStates.STOPPED,
            }
        },
    remove: {
            action: "remove",
            userActionName: `Removing Codewind ${TAG_PLACEHOLDER} and project images`,
            cancellable: true,
            usesTag: true,
        },
    // status:     { action: "status", userActionName: "Checking if Codewind is running" },
};

<<<<<<< HEAD
export function getUserActionName(cmd: InstallerCommands): string {
    return INSTALLER_COMMANDS[cmd].userActionName;
=======
export function getUserActionName(cmd: InstallerCommands, tag: string): string {
    const actionName = INSTALLER_COMMANDS[cmd].userActionName;
    if (doesUseTag(cmd)) {
        return actionName.replace(TAG_PLACEHOLDER, tag);
    }
    return actionName;
>>>>>>> 1c5f3bd7
}

export function doesUseTag(cmd: InstallerCommands): boolean {
    return INSTALLER_COMMANDS[cmd].usesTag;
}<|MERGE_RESOLUTION|>--- conflicted
+++ resolved
@@ -79,17 +79,12 @@
     // status:     { action: "status", userActionName: "Checking if Codewind is running" },
 };
 
-<<<<<<< HEAD
-export function getUserActionName(cmd: InstallerCommands): string {
-    return INSTALLER_COMMANDS[cmd].userActionName;
-=======
 export function getUserActionName(cmd: InstallerCommands, tag: string): string {
     const actionName = INSTALLER_COMMANDS[cmd].userActionName;
     if (doesUseTag(cmd)) {
         return actionName.replace(TAG_PLACEHOLDER, tag);
     }
     return actionName;
->>>>>>> 1c5f3bd7
 }
 
 export function doesUseTag(cmd: InstallerCommands): boolean {
