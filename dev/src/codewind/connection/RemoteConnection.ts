--- conflicted
+++ resolved
@@ -124,13 +124,14 @@
         }
     }
 
-<<<<<<< HEAD
     public async dispose(): Promise<void> {
         if (this.overviewPage) {
             this.overviewPage.dispose();
         }
         await super.dispose();
-=======
+
+    }
+
     protected async createFileWatcher(cliPath: string): Promise<FileWatcher> {
         return CreateFileWatcher(this.url.toString(), Log.getLogDir, undefined, cliPath, {
             getLatestAuthToken: (): FWAuthToken | undefined => {
@@ -145,7 +146,6 @@
                 this.getAccessToken();
             }
         });
->>>>>>> 99cb3baf
     }
 
     /**
@@ -185,19 +185,7 @@
         this.tryRefreshOverview();
     }
 
-<<<<<<< HEAD
-    public async getAccessToken(): Promise<string> {
-=======
-    public async updateRegistry(registryUrl: string, registryUser: string, _registryPass: string): Promise<void> {
-        // TODO create the secret, test the registry
-        this._registryUrl = registryUrl;
-        this._registryUsername = registryUser;
-        Log.d(`Update registry for ${this.label}`);
-        await ConnectionMemento.save(this.memento);
-    }
-
     public async getAccessToken(): Promise<AccessToken> {
->>>>>>> 99cb3baf
 
         // if a credential update is in progress, let that complete before trying to get the access token, or we'll get an invalid result
         await this.updateCredentialsPromise;
