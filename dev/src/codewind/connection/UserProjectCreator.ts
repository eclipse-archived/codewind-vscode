/*******************************************************************************
 * Copyright (c) 2019 IBM Corporation and others.
 * All rights reserved. This program and the accompanying materials
 * are made available under the terms of the Eclipse Public License v2.0
 * which accompanies this distribution, and is available at
 * http://www.eclipse.org/legal/epl-v20.html
 *
 * Contributors:
 *     IBM Corporation - initial API and implementation
 *******************************************************************************/

import * as vscode from "vscode";
import * as path from "path";

import Log from "../../Logger";
import Connection from "./Connection";
import EndpointUtil, { MCEndpoints } from "../../constants/Endpoints";
import SocketEvents from "./SocketEvents";
import Requester from "../project/Requester";
import { ProjectType, IProjectSubtypesDescriptor } from "../project/ProjectType";
import MCUtil from "../../MCUtil";
import InstallerWrapper from "./InstallerWrapper";

export interface ICWTemplateData {
    label: string;
    description: string;
    url: string;
    language: string;
    projectType: string;
}

interface IProjectTypeInfo {
    language: string;
    projectType: string;
}

interface IProjectTypeExtendedInfo extends IProjectTypeInfo {
    projectSubtype: string | undefined;
}

export interface IInitializationResponse {
    status: string;
    result: IProjectTypeInfo | { error: string; };
    projectPath: string;
}

interface INewProjectInfo {
    projectName: string;
    projectPath: string;
}

interface IProjectTypeQuickPickItem extends vscode.QuickPickItem {
    projectType: string;
    index: number;
}

/**
 * Functions to create or import new user projects into Codewind
 */
namespace UserProjectCreator {

    export async function createProject(connection: Connection, template: ICWTemplateData, projectName: string): Promise<INewProjectInfo> {

        // right now projects must be created under the codewind workspace so users can't choose the parentDir
        // abs path on user system under which the project will be created
        const userParentDir = connection.workspacePath;

        const projectPath = path.join(userParentDir.fsPath, projectName);

        const creationRes = await vscode.window.withProgress({
            cancellable: false,
            location: vscode.ProgressLocation.Notification,
            title: `Creating ${projectName}...`,
        }, () => {
            return InstallerWrapper.createProject(projectPath, template.url);
        });

        if (creationRes.status !== SocketEvents.STATUS_SUCCESS) {
            // failed
            const failedResult = (creationRes.result as { error: string });
            throw new Error(failedResult.error);
        }

        // const result = creationRes.result as IProjectInitializeInfo;
        // const targetDir = vscode.Uri.file(creationRes.projectPath);
        const targetDir = creationRes.projectPath;

        // create succeeded, now we bind
        await requestBind(connection, projectName, targetDir, template.language, template.projectType);
        return { projectName, projectPath: creationRes.projectPath };
    }

    export async function validateAndBind(connection: Connection, pathToBindUri: vscode.Uri): Promise<INewProjectInfo | undefined> {
        const pathToBind = pathToBindUri.fsPath;
        Log.i("Binding to", pathToBind);

        const projectName = path.basename(pathToBind);
        const validateRes = await requestValidate(pathToBind);
        if (validateRes.status !== SocketEvents.STATUS_SUCCESS) {
            // failed
            const failedResult = (validateRes.result as { error: string });
            throw new Error(failedResult.error);
        }
        let projectTypeInfo = validateRes.result as IProjectTypeExtendedInfo;

        // if the detection returned the fallback type, or if the user says the detection is wrong
        let detectionFailed: boolean = false;
        if (projectTypeInfo.projectType === ProjectType.InternalTypes.DOCKER) {
            detectionFailed = true;
        }
        else {
            const yesBtn = "Yes";
            const noBtn = "No";

            const confirmRes = await vscode.window.showInformationMessage(
                `Please confirm the project type for ${projectName}:\n` +
                `Type: ${projectTypeInfo.projectType}\n` +
                `Language: ${projectTypeInfo.language}`,
                { modal: true }, yesBtn, noBtn,
            );

            if (confirmRes == null) {
                return;
            }
            else if (confirmRes === noBtn) {
                detectionFailed = true;
            }
            // else they picked 'yes'
        }

        if (detectionFailed) {
            const userProjectType = await promptForProjectType(connection, projectTypeInfo);
            if (userProjectType == null) {
                return;
            }
            projectTypeInfo = userProjectType;
        }

        // validate once more with detected type and subtype (if defined),
        // to run any extension defined command involving subtype
        if (projectTypeInfo.projectSubtype) {
            await requestValidate(pathToBind, projectTypeInfo.projectType + ":" + projectTypeInfo.projectSubtype);
        }

        await requestBind(connection, projectName, pathToBind, projectTypeInfo.language, projectTypeInfo.projectType);
        return { projectName, projectPath: pathToBind };
    }

    const OTHER_TYPE_OPTION = "Other (Basic Container)";

    /**
     * When detection fails, have the user select the project type that fits best.
     */
    async function promptForProjectType(connection: Connection, detected: IProjectTypeInfo): Promise<IProjectTypeExtendedInfo | undefined> {
        Log.d("Prompting user for project type");
        const projectTypes = await Requester.getProjectTypes(connection);
        const projectTypeQpis: IProjectTypeQuickPickItem[] = [];
        let dockerType;
        projectTypes.forEach((type, index) => {
            if (type.projectType === ProjectType.InternalTypes.DOCKER) {
                dockerType = {
                    label: OTHER_TYPE_OPTION,
                    projectType: OTHER_TYPE_OPTION,
                    index: index
                };
            }
            else {
                let label;
                let description;

                // not codewind type if it has a label
                if (type.projectSubtypes.label) {
                    // if only 1 subtype take the label and description of that subtype
                    if (type.projectSubtypes.items.length === 1) {
                        label = type.projectSubtypes.items[0].label;
                        description = type.projectSubtypes.items[0].description;
                    }
                    else {
                        label = type.projectType;
                    }
                }
                else {
                    label = `Codewind ${type.projectType}`;
                }

                projectTypeQpis.push({
                    label,
                    projectType: type.projectType,
                    index: index,
                    description
                });
            }
        });
        projectTypeQpis.sort((a, b) => a.label.localeCompare(b.label));
        // Add "other" option last
        if (dockerType) {
            projectTypeQpis.push(dockerType);
        }

        const projectTypeRes = await vscode.window.showQuickPick(projectTypeQpis, {
            placeHolder: "Select the project type that best fits your project",
            ignoreFocusOut: true,
        });

        if (projectTypeRes == null) {
            return;
        }

        let language: string = detected.language;
        const projectType: string = projectTypeRes.projectType;

        // If project type selection did not change, there's no need to prompt for language/subtype, consider:
        // 1) changing selection of "liberty" to "liberty", it still maps to 1 language (same applies to all known project types)
        // 2) exception: selection of "other" !== "docker", this should allow for the selection of language
        // 3) selecting language is not applicable to entension project, unless selection changes from something else,
        //    in that case we prompt for the subtype
        const projectSubtypeChoices = (projectType !== detected.projectType) ? projectTypes[projectTypeRes.index].projectSubtypes : null;
        let projectSubtype: string | undefined;

        // have choices to potentially present to user
        if (projectSubtypeChoices) {

            // not really, only 1 choice
            if (projectSubtypeChoices.items.length === 1) {
                projectSubtype = projectSubtypeChoices.items[0].id;
            }
            // let's prompt user
            else {
                projectSubtype = await promptForLanguageOrSubtype(projectSubtypeChoices);
                if (projectSubtype == null) {
                    return;
                }
            }

            // if there's no custom label, we were choosing language
            if (!projectSubtypeChoices.label) {
                language = projectSubtype;
                projectSubtype = undefined;
            }
        }

        return {
            language,
            // map the 'other' back to the docker type
            projectType: projectType === OTHER_TYPE_OPTION ? ProjectType.InternalTypes.DOCKER : projectType,
            projectSubtype
        };
    }

    const OTHER_LANG_BTN = "Other";

<<<<<<< HEAD
    async function promptForLanguageOrSubtype(choices: IProjectSubtypesDescriptor): Promise<string | undefined> {
        Log.d("Prompting user for project language or subtype");
        const languageQpis: Array<vscode.QuickPickItem & { id: string }> = choices.items.map((choice) => {
            return {
                id: choice.id,
                label: choice.label,
                description: choice.description
            };
        });
=======
    async function promptForLanguage(templates: ICWTemplateData[]): Promise<string | undefined> {
        Log.d("Prompting user for project language");
        let languageQpis = templates.map((template) => template.language);
>>>>>>> 1f89b548
        // remove duplicates
        languageQpis.sort((a, b) => a.label.localeCompare(b.label));
        if (!choices.label) {
            languageQpis.push({ id: "", label: OTHER_LANG_BTN });
        }

        const language = await vscode.window.showQuickPick(languageQpis, {
            placeHolder: choices.label ? `Select the ${choices.label}` : "Select the language that best fits your project",
            ignoreFocusOut: true,
        });

        if (language == null) {
            return;
        }
        else if (language.label === OTHER_LANG_BTN) {
            return await vscode.window.showInputBox({
                ignoreFocusOut: true,
                prompt: "Enter the programming language for your project",
                validateInput: (input) => {
                    const matchResult = input.match(/^[a-zA-Z0-9\s]+$/);
                    if (matchResult == null) {
                        return `The programming language cannot be empty, and can only contain alphanumeric characters and spaces.`;
                    }
                    return undefined;
                }
            });
        }

        return language.id;
    }

    async function requestValidate(pathToBind: string, desiredType?: string): Promise<IInitializationResponse> {
        const validateResponse = await vscode.window.withProgress({
            title: `Processing ${pathToBind}...`,
            location: vscode.ProgressLocation.Notification,
            cancellable: false,
        }, () => {
            return InstallerWrapper.validateProjectDirectory(pathToBind, desiredType);
        });
        Log.d("validate response", validateResponse);
        return validateResponse;
    }

    export async function promptForDir(btnLabel: string, defaultUri: vscode.Uri): Promise<vscode.Uri | undefined> {
        // if (!defaultUri && vscode.workspace.workspaceFolders != null) {
        //     defaultUri = vscode.workspace.workspaceFolders[0].uri;
        // }

        const selectedDirs = await vscode.window.showOpenDialog({
            canSelectFiles: false,
            canSelectFolders: true,
            canSelectMany: false,
            openLabel: btnLabel,
            defaultUri
        });
        if (selectedDirs == null) {
            return;
        }
        // canSelectMany is false
        return selectedDirs[0];
    }

    async function requestBind(connection: Connection, projectName: string, dirToBindFsPath: string, language: string, projectType: string)
        : Promise<void> {

        const containerPath = MCUtil.fsPathToContainerPath(dirToBindFsPath);

        const bindReq = {
            name: projectName,
            language,
            projectType,
            path: containerPath,
        };

        Log.d("Bind request", bindReq);

        const bindEndpoint = EndpointUtil.resolveMCEndpoint(connection, MCEndpoints.BIND);
        const bindRes = await Requester.post(bindEndpoint, {
            json: true,
            body: bindReq,
        });

        Log.d("Bind response", bindRes);

        // return bindRes;
    }
}

export default UserProjectCreator;<|MERGE_RESOLUTION|>--- conflicted
+++ resolved
@@ -249,7 +249,6 @@
 
     const OTHER_LANG_BTN = "Other";
 
-<<<<<<< HEAD
     async function promptForLanguageOrSubtype(choices: IProjectSubtypesDescriptor): Promise<string | undefined> {
         Log.d("Prompting user for project language or subtype");
         const languageQpis: Array<vscode.QuickPickItem & { id: string }> = choices.items.map((choice) => {
@@ -259,11 +258,6 @@
                 description: choice.description
             };
         });
-=======
-    async function promptForLanguage(templates: ICWTemplateData[]): Promise<string | undefined> {
-        Log.d("Prompting user for project language");
-        let languageQpis = templates.map((template) => template.language);
->>>>>>> 1f89b548
         // remove duplicates
         languageQpis.sort((a, b) => a.label.localeCompare(b.label));
         if (!choices.label) {
