--- conflicted
+++ resolved
@@ -18,11 +18,7 @@
     ERR_INSTALLING = "Error Installing",
     ERR_STARTING = "Error Starting",
     ERR_CONNECTING = "Error Connecting",
-<<<<<<< HEAD
-    ERR_GENERAL = "Error",
-=======
     ERR_GENERIC = "Error",
->>>>>>> 6096a178
 }
 
 export const CODEWIND_STATES: {
@@ -39,9 +35,5 @@
     "Error Connecting": { isErrorState: true, isTransitionState: false },
     "Error Installing": { isErrorState: true, isTransitionState: false },
     "Error Starting":   { isErrorState: true, isTransitionState: false },
-<<<<<<< HEAD
-    Error:   { isErrorState: true, isTransitionState: false },
-=======
     Error:              { isErrorState: true, isTransitionState: false },
->>>>>>> 6096a178
 };