/*******************************************************************************
 * Copyright (c) 2019 IBM Corporation and others.
 * All rights reserved. This program and the accompanying materials
 * are made available under the terms of the Eclipse Public License v2.0
 * which accompanies this distribution, and is available at
 * http://www.eclipse.org/legal/epl-v20.html
 *
 * Contributors:
 *     IBM Corporation - initial API and implementation
 *******************************************************************************/

import * as vscode from "vscode";
import * as path from "path";

import Log from "../../Logger";
import Connection from "./Connection";
import EndpointUtil, { MCEndpoints } from "../../constants/Endpoints";
import SocketEvents from "./SocketEvents";
import Requester from "../project/Requester";
import ProjectType from "../project/ProjectType";
<<<<<<< HEAD
import { isRegistrySet, setRegistry } from "./Registry";
// import * as MCUtil from "../../MCUtil";
=======
import * as MCUtil from "../../MCUtil";
>>>>>>> 8dedfe6b

export interface IMCTemplateData {
    label: string;
    description: string;
    url: string;
    language: string;
    projectType: string;
}

interface IProjectTypeInfo {
    language: string;
    projectType: string;
}

interface IInitializationResponse {
    status: string;
    result: IProjectTypeInfo | { error: string; };
    projectPath: string;
}

interface INewProjectInfo {
    projectName: string;
    projectPath: string;
}

/**
 * Functions to create or import new user projects into Codewind
 */
namespace UserProjectCreator {

    export async function createProject(connection: Connection, template: IMCTemplateData, projectName: string): Promise<INewProjectInfo> {

<<<<<<< HEAD
        // right now projects must be created under the codewind workspace so users can't choose the parentDir
        const parentDirUri = connection.workspacePath;
=======
        // right now projects must be created under the codewind workspace so users can't cohoose the parentDir
>>>>>>> 8dedfe6b
        // abs path on user system under which the project will be created
        const userParentDir = connection.workspacePath;

        // caller must handle errors
        const creationRes = await requestCreate(connection, template, projectName, userParentDir);
        if (creationRes.status !== SocketEvents.STATUS_SUCCESS) {
            // failed
            const failedResult = (creationRes.result as { error: string });
            throw new Error(failedResult.error);
        }

        // const result = creationRes.result as IProjectInitializeInfo;
        const targetDir = vscode.Uri.file(creationRes.projectPath);

        // create succeeded, now we bind
        await requestBind(connection, projectName, targetDir, template.language, template.projectType);
        return { projectName, projectPath: creationRes.projectPath };
    }

    export async function validateAndBind(connection: Connection, pathToBindUri: vscode.Uri): Promise<INewProjectInfo | undefined> {
        const pathToBind = MCUtil.fsPathToContainerPath(pathToBindUri);
        Log.i("Binding to", pathToBind);

        const projectName = path.basename(pathToBind);
        const validateRes = await requestValidate(connection, pathToBind);
        if (validateRes.status !== SocketEvents.STATUS_SUCCESS) {
            // failed
            const failedResult = (validateRes.result as { error: string });
            throw new Error(failedResult.error);
        }
        let projectTypeInfo = validateRes.result as IProjectTypeInfo;

        // if the detection returned the fallback type, or if the user says the detection is wrong
        let detectionFailed: boolean = false;
        if (projectTypeInfo.projectType === ProjectType.InternalTypes.DOCKER) {
            detectionFailed = true;
        }
        else {
            const yesBtn = "Yes";
            const noBtn = "No";

            const confirmRes = await vscode.window.showInformationMessage(
                `Please confirm the project type for ${projectName}:\n` +
                `Type: ${projectTypeInfo.projectType}\n` +
                `Language: ${projectTypeInfo.language}`,
                { modal: true }, yesBtn, noBtn,
            );

            if (confirmRes == null) {
                return;
            }
            else if (confirmRes === noBtn) {
                detectionFailed = true;
            }
            // else they picked 'yes'
        }

        if (detectionFailed) {
            const userProjectType = await promptForProjectType(connection);
            if (userProjectType == null) {
                return;
            }
            projectTypeInfo = userProjectType;
        }

        await requestBind(connection, projectName, pathToBindUri, projectTypeInfo.language, projectTypeInfo.projectType);
        return { projectName, projectPath: pathToBind };
    }

    const OTHER_OPTION = "Other";

    /**
     * When detection fails, have the user select the project type that fits best.
     */
    async function promptForProjectType(connection: Connection): Promise<IProjectTypeInfo | undefined> {
        Log.d("Prompting user for project type");
        const templates = await Requester.getTemplates(connection);

        let projectTypeQpis: Array<vscode.QuickPickItem & { language: string }> = [];
        for (const template of templates) {
            if (template.projectType === ProjectType.InternalTypes.DOCKER) {
                // this option is handled specially below; Docker type shows up as "Other"
                continue;
            }
            if (projectTypeQpis.find((type) => type.label === template.projectType)) {
                // Skip to avoid adding duplicates
                continue;
            }

            projectTypeQpis.push({
                label: template.projectType,
                language: template.language,
            });
        }
        // remove duplicates
        projectTypeQpis = [ ...new Set(projectTypeQpis) ];
        projectTypeQpis.sort();
        // Add "other" option last
        projectTypeQpis.push({
            label: OTHER_OPTION,
            language: "any"             // this will be replaced below
        });

        const projectTypeRes = await vscode.window.showQuickPick(projectTypeQpis, {
            placeHolder: "Select the project type that best fits your project",
            ignoreFocusOut: true,
        });

        if (projectTypeRes == null) {
            return;
        }

        let projectType: string = projectTypeRes.label;
        let language: string;
        if (projectType !== OTHER_OPTION) {
            language = projectTypeRes.language;
        }
        else {
            // map the 'other' back to the docker type
            projectType = ProjectType.InternalTypes.DOCKER;
            const languageRes = await promptForLanguage(templates);
            if (languageRes == null) {
                return;
            }
            language = languageRes;
        }

        return { projectType, language };
    }

    async function promptForLanguage(templates: IMCTemplateData[]): Promise<string | undefined> {
        Log.d("Prompting user for project language");
        let languageQpis = templates.map((template) => template.language);
        // remove duplicates
        languageQpis = [ ... new Set(languageQpis) ];
        languageQpis.sort();
        languageQpis.push(OTHER_OPTION);

        let language = await vscode.window.showQuickPick(languageQpis, {
            placeHolder: "Select the language that best fits your project",
            ignoreFocusOut: true,
        });

        if (language == null) {
            return;
        }
        else if (language === OTHER_OPTION) {
            language = await vscode.window.showInputBox({
                ignoreFocusOut: true,
                prompt: "Enter the programming language for your project",
                validateInput: (input) => {
                    const matchResult = input.match(/^[a-zA-Z0-9\s]+$/);
                    if (matchResult == null) {
                        return `The programming language cannot be empty, and can only contain alphanumeric characters and spaces.`;
                    }
                    return undefined;
                }
            });
        }

        return language;
    }

    async function requestValidate(connection: Connection, pathToBind: string): Promise<IInitializationResponse> {
        const validateResponse = await Requester.post(EndpointUtil.resolveMCEndpoint(connection, MCEndpoints.PREBIND_VALIDATE), {
            json: true,
            body: {
                projectPath: pathToBind,
            }
        });
        Log.d("validate response", validateResponse);
        return validateResponse;
    }

    export async function promptForDir(btnLabel: string, defaultUri: vscode.Uri): Promise<vscode.Uri | undefined> {
        // if (!defaultUri && vscode.workspace.workspaceFolders != null) {
        //     defaultUri = vscode.workspace.workspaceFolders[0].uri;
        // }

        const selectedDirs = await vscode.window.showOpenDialog({
            canSelectFiles: false,
            canSelectFolders: true,
            canSelectMany: false,
            openLabel: btnLabel,
            defaultUri
        });
        if (selectedDirs == null) {
            return;
        }
        // canSelectMany is false
        return selectedDirs[0];
    }

    async function requestCreate(
        connection: Connection, projectTypeSelected: IMCTemplateData, projectName: string, parentPath: vscode.Uri)
        : Promise<IInitializationResponse> {

        const containerParentPath = MCUtil.fsPathToContainerPath(parentPath);

        const payload = {
            projectName: projectName,
            url: projectTypeSelected.url,
            parentPath: containerParentPath,
        };

        Log.d("Creation request", payload);

        const creationRes = await Requester.post(EndpointUtil.resolveMCEndpoint(connection, MCEndpoints.PROJECTS), {
            json: true,
            body: payload,
        });

        Log.d("Creation response", creationRes);
        return creationRes;
    }

    async function requestBind(connection: Connection, projectName: string, dirToBind: vscode.Uri, language: string, projectType: string)
        : Promise<void> {

<<<<<<< HEAD
        if (!isRegistrySet) {
            await setRegistry(connection);
        }
=======
        const bindPath = MCUtil.fsPathToContainerPath(dirToBind);
>>>>>>> 8dedfe6b

        const bindReq = {
            name: projectName,
            language,
            projectType,
            path: bindPath,
        };

        Log.d("Bind request", bindReq);

        const bindEndpoint = EndpointUtil.resolveMCEndpoint(connection, MCEndpoints.BIND);
        const bindRes = await Requester.post(bindEndpoint, {
            json: true,
            body: bindReq,
        });
        Log.d("Bind response", bindRes);

        // return bindRes;
    }
}

export default UserProjectCreator;<|MERGE_RESOLUTION|>--- conflicted
+++ resolved
@@ -18,12 +18,8 @@
 import SocketEvents from "./SocketEvents";
 import Requester from "../project/Requester";
 import ProjectType from "../project/ProjectType";
-<<<<<<< HEAD
 import { isRegistrySet, setRegistry } from "./Registry";
-// import * as MCUtil from "../../MCUtil";
-=======
 import * as MCUtil from "../../MCUtil";
->>>>>>> 8dedfe6b
 
 export interface IMCTemplateData {
     label: string;
@@ -56,12 +52,7 @@
 
     export async function createProject(connection: Connection, template: IMCTemplateData, projectName: string): Promise<INewProjectInfo> {
 
-<<<<<<< HEAD
         // right now projects must be created under the codewind workspace so users can't choose the parentDir
-        const parentDirUri = connection.workspacePath;
-=======
-        // right now projects must be created under the codewind workspace so users can't cohoose the parentDir
->>>>>>> 8dedfe6b
         // abs path on user system under which the project will be created
         const userParentDir = connection.workspacePath;
 
@@ -281,13 +272,10 @@
     async function requestBind(connection: Connection, projectName: string, dirToBind: vscode.Uri, language: string, projectType: string)
         : Promise<void> {
 
-<<<<<<< HEAD
         if (!isRegistrySet) {
             await setRegistry(connection);
         }
-=======
         const bindPath = MCUtil.fsPathToContainerPath(dirToBind);
->>>>>>> 8dedfe6b
 
         const bindReq = {
             name: projectName,
