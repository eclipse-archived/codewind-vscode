--- conflicted
+++ resolved
@@ -160,14 +160,9 @@
     ib.step = 2;
     ib.totalSteps = CREATE_PROJECT_WIZARD_NO_STEPS;
     ib.buttons = [ vscode.QuickInputButtons.Back ];
-<<<<<<< HEAD
     ib.placeholder = projNamePlaceholder;
     ib.prompt = projNamePrompt;
-=======
-    ib.placeholder = `my-${template.language}-project`;
-    ib.prompt = `Enter a name for your new ${template.language} project`;
     ib.ignoreFocusOut = true;
->>>>>>> 8dedfe6b
 
     ib.onDidChangeValue((projName) => {
         ib.validationMessage = validateProjectName(projName);
