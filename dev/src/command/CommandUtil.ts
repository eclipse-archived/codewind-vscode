--- conflicted
+++ resolved
@@ -80,12 +80,8 @@
         registerConnectionCommand(Commands.CONNECTION_OVERVIEW, connectionOverviewCmd, undefined, false, true),
         registerConnectionCommand(Commands.MANAGE_TEMPLATE_SOURCES, manageSourcesCmd, undefined, true, false),
         registerConnectionCommand(Commands.MANAGE_REGISTRIES, manageRegistriesCmd, undefined, true, false),
-<<<<<<< HEAD
-        registerConnectionCommand(Commands.OPEN_TEKTON, openTektonDashboard, undefined, true, true),
+        registerConnectionCommand(Commands.OPEN_TEKTON, openTektonDashboard, undefined, true, false),
         registerConnectionCommand(Commands.SET_LOG_LEVEL, setLogLevelCmd, undefined, true, false),
-=======
-        registerConnectionCommand(Commands.OPEN_TEKTON, openTektonDashboard, undefined, true, false),
->>>>>>> d6354bf3
 
         registerProjectCommand(Commands.PROJECT_OVERVIEW, projectOverviewCmd, undefined, ProjectState.getAllAppStates()),
         registerProjectCommand(Commands.OPEN_APP, openAppCmd, undefined, ProjectState.getStartedOrStartingStates()),
