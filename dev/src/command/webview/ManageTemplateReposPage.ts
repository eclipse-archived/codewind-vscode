--- conflicted
+++ resolved
@@ -53,7 +53,6 @@
         </div>
     </div>
 
-<<<<<<< HEAD
     <div id="toolbar">
         <!--div class="btn" onclick="onEnableAllOrNone(event, true)">
             Enable All<img alt="Enable All" src="${WebviewUtil.getIcon(Resources.Icons.Play)}"/>
@@ -64,19 +63,6 @@
             </div>
             <div tabindex="0" id="add-repo-btn" class="btn btn-prominent" onclick="sendMsg('${ManageReposWVMessages.ADD_NEW}')">
                 Add New<img alt="Add New" src="${WebviewUtil.getIcon(Resources.Icons.New)}"/>
-=======
-        <div id="toolbar">
-            <!--div class="btn toolbar-btn" onclick="onEnableAllOrNone(event, true)">
-                Enable All<img alt="Enable All" src="${WebviewUtil.getIcon(Resources.Icons.Play)}"/>
-            </div-->
-            <div id="toolbar-right-buttons">
-                <div tabindex="0" class="btn toolbar-btn btn-background" onclick="sendMsg('${ManageReposWVMessages.REFRESH}')">
-                    Refresh<img alt="Refresh" src="${WebviewUtil.getIcon(Resources.Icons.Refresh)}"/>
-                </div>
-                <div tabindex="0" id="add-repo-btn" class="toolbar-btn btn btn-prominent" onclick="sendMsg('${ManageReposWVMessages.ADD_NEW}')">
-                    Add New<img alt="Add New" src="${WebviewUtil.getIcon(Resources.Icons.New)}"/>
-                </div>
->>>>>>> b3a1b0a7
             </div>
         </div>
     </div>
