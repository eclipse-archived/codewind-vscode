--- conflicted
+++ resolved
@@ -87,11 +87,7 @@
     if (!inMcWorkspace) {
         const openWsBtn = "Open Workspace";
 
-<<<<<<< HEAD
-        // Provide a button to change their workspace to the microclimate-workspace if they wish
-=======
         // Provide a button to change their workspace to the codewind-workspace if they wish
->>>>>>> 30c0061d
         vscode.window.showInformationMessage(Translator.t(STRING_NS, "openWorkspacePrompt"), openWsBtn)
         .then((response) => {
             if (response === openWsBtn) {
